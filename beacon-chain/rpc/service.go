--- conflicted
+++ resolved
@@ -207,11 +207,6 @@
 	s.grpcServer = grpc.NewServer(opts...)
 
 	genesisTime := s.genesisTimeFetcher.GenesisTime()
-<<<<<<< HEAD
-	log.Warn(genesisTime)
-	ticker := slotutil.GetSlotTicker(genesisTime, params.BeaconConfig().SecondsPerSlot)
-=======
->>>>>>> 359c0fab
 	validatorServer := &validator.Server{
 		Ctx:                    s.ctx,
 		BeaconDB:               s.beaconDB,
