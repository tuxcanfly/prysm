--- conflicted
+++ resolved
@@ -4,10 +4,6 @@
 	"context"
 	"fmt"
 	"io"
-<<<<<<< HEAD
-	"math"
-=======
->>>>>>> 6826962c
 	"sync"
 	"time"
 
@@ -21,7 +17,6 @@
 	"github.com/prysmaticlabs/prysm/beacon-chain/core/helpers"
 	"github.com/prysmaticlabs/prysm/beacon-chain/flags"
 	"github.com/prysmaticlabs/prysm/beacon-chain/p2p"
-	scorers "github.com/prysmaticlabs/prysm/beacon-chain/p2p/peers"
 	prysmsync "github.com/prysmaticlabs/prysm/beacon-chain/sync"
 	p2ppb "github.com/prysmaticlabs/prysm/proto/beacon/p2p/v1"
 	"github.com/prysmaticlabs/prysm/shared/params"
@@ -269,7 +264,7 @@
 
 	var blocks []*eth.SignedBeaconBlock
 	var err error
-	peers, err = f.filterPeers(ctx, peers, peersPercentagePerRequest)
+	peers, err = f.filterScoredPeers(ctx, peers, peersPercentagePerRequest)
 	if err != nil {
 		return blocks, "", err
 	}
@@ -350,214 +345,4 @@
 	}
 
 	return resp, nil
-<<<<<<< HEAD
-}
-
-// getPeerLock returns peer lock for a given peer. If lock is not found, it is created.
-func (f *blocksFetcher) getPeerLock(pid peer.ID) *peerLock {
-	f.Lock()
-	defer f.Unlock()
-	if lock, ok := f.peerLocks[pid]; ok {
-		lock.accessed = roughtime.Now()
-		return lock
-	}
-	f.peerLocks[pid] = &peerLock{
-		Mutex:    sync.Mutex{},
-		accessed: roughtime.Now(),
-	}
-	return f.peerLocks[pid]
-}
-
-// removeStalePeerLocks is a cleanup procedure which removes stale locks.
-func (f *blocksFetcher) removeStalePeerLocks(age time.Duration) {
-	f.Lock()
-	defer f.Unlock()
-	for peerID, lock := range f.peerLocks {
-		if time.Since(lock.accessed) >= age {
-			lock.Lock()
-			delete(f.peerLocks, peerID)
-			lock.Unlock()
-		}
-	}
-}
-
-// selectFailOverPeer randomly selects fail over peer from the list of available peers.
-func (f *blocksFetcher) selectFailOverPeer(excludedPID peer.ID, peers []peer.ID) (peer.ID, error) {
-	if len(peers) == 0 {
-		return "", errNoPeersAvailable
-	}
-	if len(peers) == 1 && peers[0] == excludedPID {
-		return "", errNoPeersAvailable
-	}
-
-	ind := f.rand.Int() % len(peers)
-	if peers[ind] == excludedPID {
-		return f.selectFailOverPeer(excludedPID, append(peers[:ind], peers[ind+1:]...))
-	}
-	return peers[ind], nil
-}
-
-// waitForMinimumPeers spins and waits up until enough peers are available.
-func (f *blocksFetcher) waitForMinimumPeers(ctx context.Context) ([]peer.ID, error) {
-	required := params.BeaconConfig().MaxPeersToSync
-	if flags.Get().MinimumSyncPeers < required {
-		required = flags.Get().MinimumSyncPeers
-	}
-	for {
-		if ctx.Err() != nil {
-			return nil, ctx.Err()
-		}
-		headEpoch := helpers.SlotToEpoch(f.headFetcher.HeadSlot())
-		_, peers := f.p2p.Peers().BestFinalized(params.BeaconConfig().MaxPeersToSync, headEpoch)
-		if len(peers) >= required {
-			return peers, nil
-		}
-		log.WithFields(logrus.Fields{
-			"suitable": len(peers),
-			"required": required}).Info("Waiting for enough suitable peers before syncing")
-		time.Sleep(handshakePollingInterval)
-	}
-}
-
-// filterPeers returns transformed list of peers,
-// weight ordered or randomized, constrained if necessary.
-func (f *blocksFetcher) filterPeers(ctx context.Context, peers []peer.ID, ratio float64) ([]peer.ID, error) {
-	ctx, span := trace.StartSpan(ctx, "initialsync.filterPeers")
-	defer span.End()
-
-	if len(peers) == 0 {
-		return peers, nil
-	}
-
-	// Sort peers using both block provider score and, custom, capacity based score (see
-	// peerFilterCapacityWeight if you want to give different weights to provider's and capacity
-	// scores).
-	// Scores produced are used as weights, so peers are ordered probabilistically i.e. peer with
-	// a higher score has higher chance to end up higher in the list.
-	scorer := f.p2p.Peers().Scorers().BlockProviderScorer()
-	peers = scorer.WeightSorted(f.rand, peers, func(peerID peer.ID, blockProviderScore float64) float64 {
-		remaining, capacity := float64(f.rateLimiter.Remaining(peerID.String())), float64(f.rateLimiter.Capacity())
-		// When no capacity for a good peer left, allow less performant peer to take a chance.
-		if remaining < float64(f.blocksPerSecond) {
-			return 0.0
-		}
-		capScore := remaining / capacity
-		overallScore := blockProviderScore*(1.0-peerFilterCapacityWeight) + capScore*peerFilterCapacityWeight
-		return math.Round(overallScore*scorers.ScoreRoundingFactor) / scorers.ScoreRoundingFactor
-	})
-
-	// Weak/slow peers will be pushed down the list and trimmed since only percentage of peers is selected.
-	limit := uint64(math.Round(float64(len(peers)) * ratio))
-	limit = mathutil.Max(limit, uint64(flags.Get().MinimumSyncPeers))
-	limit = mathutil.Min(limit, uint64(len(peers)))
-	peers = peers[:limit]
-
-	return peers, nil
-}
-
-// nonSkippedSlotAfter checks slots after the given one in an attempt to find a non-empty future slot.
-// For efficiency only one random slot is checked per epoch, so returned slot might not be the first
-// non-skipped slot. This shouldn't be a problem, as in case of adversary peer, we might get incorrect
-// data anyway, so code that relies on this function must be robust enough to re-request, if no progress
-// is possible with a returned value.
-func (f *blocksFetcher) nonSkippedSlotAfter(ctx context.Context, slot uint64) (uint64, error) {
-	ctx, span := trace.StartSpan(ctx, "initialsync.nonSkippedSlotAfter")
-	defer span.End()
-
-	headEpoch := helpers.SlotToEpoch(f.headFetcher.HeadSlot())
-	finalizedEpoch, peers := f.p2p.Peers().BestFinalized(params.BeaconConfig().MaxPeersToSync, headEpoch)
-	log.WithFields(logrus.Fields{
-		"start":          slot,
-		"headEpoch":      headEpoch,
-		"finalizedEpoch": finalizedEpoch,
-	}).Debug("Searching for non-skipped slot")
-	// Exit early, if no peers with high enough finalized epoch are found.
-	if finalizedEpoch <= headEpoch {
-		return 0, errSlotIsTooHigh
-	}
-	var err error
-	peers, err = f.filterPeers(ctx, peers, peersPercentagePerRequest)
-	if err != nil {
-		return 0, err
-	}
-	if len(peers) == 0 {
-		return 0, errNoPeersAvailable
-	}
-
-	slotsPerEpoch := params.BeaconConfig().SlotsPerEpoch
-	pidInd := 0
-
-	fetch := func(pid peer.ID, start, count, step uint64) (uint64, error) {
-		req := &p2ppb.BeaconBlocksByRangeRequest{
-			StartSlot: start,
-			Count:     count,
-			Step:      step,
-		}
-		blocks, err := f.requestBlocks(ctx, req, pid)
-		if err != nil {
-			return 0, err
-		}
-		if len(blocks) > 0 {
-			for _, block := range blocks {
-				if block.Block.Slot > slot {
-					return block.Block.Slot, nil
-				}
-			}
-		}
-		return 0, nil
-	}
-
-	// Start by checking several epochs fully, w/o resorting to random sampling.
-	start := slot + 1
-	end := start + nonSkippedSlotsFullSearchEpochs*slotsPerEpoch
-	for ind := start; ind < end; ind += slotsPerEpoch {
-		nextSlot, err := fetch(peers[pidInd%len(peers)], ind, slotsPerEpoch, 1)
-		if err != nil {
-			return 0, err
-		}
-		if nextSlot > slot {
-			return nextSlot, nil
-		}
-		pidInd++
-	}
-
-	// Quickly find the close enough epoch where a non-empty slot definitely exists.
-	// Only single random slot per epoch is checked - allowing to move forward relatively quickly.
-	slot = slot + nonSkippedSlotsFullSearchEpochs*slotsPerEpoch
-	upperBoundSlot := helpers.StartSlot(finalizedEpoch + 1)
-	for ind := slot + 1; ind < upperBoundSlot; ind += (slotsPerEpoch * slotsPerEpoch) / 2 {
-		start := ind + uint64(f.rand.Intn(int(slotsPerEpoch)))
-		nextSlot, err := fetch(peers[pidInd%len(peers)], start, slotsPerEpoch/2, slotsPerEpoch)
-		if err != nil {
-			return 0, err
-		}
-		pidInd++
-		if nextSlot > slot && upperBoundSlot >= nextSlot {
-			upperBoundSlot = nextSlot
-			break
-		}
-	}
-
-	// Epoch with non-empty slot is located. Check all slots within two nearby epochs.
-	if upperBoundSlot > slotsPerEpoch {
-		upperBoundSlot -= slotsPerEpoch
-	}
-	upperBoundSlot = helpers.StartSlot(helpers.SlotToEpoch(upperBoundSlot))
-	nextSlot, err := fetch(peers[pidInd%len(peers)], upperBoundSlot, slotsPerEpoch*2, 1)
-	if err != nil {
-		return 0, err
-	}
-	if nextSlot < slot || helpers.StartSlot(finalizedEpoch+1) < nextSlot {
-		return 0, errors.New("invalid range for non-skipped slot")
-	}
-	return nextSlot, nil
-}
-
-// bestFinalizedSlot returns the highest finalized slot of the majority of connected peers.
-func (f *blocksFetcher) bestFinalizedSlot() uint64 {
-	headEpoch := helpers.SlotToEpoch(f.headFetcher.HeadSlot())
-	finalizedEpoch, _ := f.p2p.Peers().BestFinalized(params.BeaconConfig().MaxPeersToSync, headEpoch)
-	return helpers.StartSlot(finalizedEpoch)
-=======
->>>>>>> 6826962c
 }