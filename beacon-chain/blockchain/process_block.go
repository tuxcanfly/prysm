package blockchain

import (
	"context"
	"encoding/hex"
	"fmt"

	"github.com/pkg/errors"
	ethpb "github.com/prysmaticlabs/ethereumapis/eth/v1alpha1"
	"github.com/prysmaticlabs/prysm/beacon-chain/core/helpers"
	"github.com/prysmaticlabs/prysm/beacon-chain/core/state"
	"github.com/prysmaticlabs/prysm/beacon-chain/flags"
	stateTrie "github.com/prysmaticlabs/prysm/beacon-chain/state"
	"github.com/prysmaticlabs/prysm/beacon-chain/state/stateutil"
	"github.com/prysmaticlabs/prysm/shared/attestationutil"
	"github.com/prysmaticlabs/prysm/shared/bytesutil"
	"github.com/prysmaticlabs/prysm/shared/featureconfig"
	"github.com/prysmaticlabs/prysm/shared/params"
	"github.com/sirupsen/logrus"
	"go.opencensus.io/trace"
)

// onBlock is called when a gossip block is received. It runs regular state transition on the block.
//
// Spec pseudocode definition:
//   def on_block(store: Store, block: BeaconBlock) -> None:
//    # Make a copy of the state to avoid mutability issues
//    assert block.parent_root in store.block_states
//    pre_state = store.block_states[block.parent_root].copy()
//    # Blocks cannot be in the future. If they are, their consideration must be delayed until the are in the past.
//    assert store.time >= pre_state.genesis_time + block.slot * SECONDS_PER_SLOT
//    # Add new block to the store
//    store.blocks[signing_root(block)] = block
//    # Check block is a descendant of the finalized block
//    assert (
//        get_ancestor(store, signing_root(block), store.blocks[store.finalized_checkpoint.root].slot) ==
//        store.finalized_checkpoint.root
//    )
//    # Check that block is later than the finalized epoch slot
//    assert block.slot > compute_start_slot_of_epoch(store.finalized_checkpoint.epoch)
//    # Check the block is valid and compute the post-state
//    state = state_transition(pre_state, block)
//    # Add new state for this block to the store
//    store.block_states[signing_root(block)] = state
//
//    # Update justified checkpoint
//    if state.current_justified_checkpoint.epoch > store.justified_checkpoint.epoch:
//        if state.current_justified_checkpoint.epoch > store.best_justified_checkpoint.epoch:
//            store.best_justified_checkpoint = state.current_justified_checkpoint
//
//    # Update finalized checkpoint
//    if state.finalized_checkpoint.epoch > store.finalized_checkpoint.epoch:
//        store.finalized_checkpoint = state.finalized_checkpoint
func (s *Service) onBlock(ctx context.Context, signed *ethpb.SignedBeaconBlock) (*stateTrie.BeaconState, error) {
	ctx, span := trace.StartSpan(ctx, "blockchain.onBlock")
	defer span.End()

	if signed == nil || signed.Block == nil {
		return nil, errors.New("nil block")
	}

	b := signed.Block

	// Retrieve incoming block's pre state.
	preState, err := s.getBlockPreState(ctx, b)
	if err != nil {
		return nil, err
	}
	preStateValidatorCount := preState.NumValidators()

	root, err := stateutil.BlockRoot(b)
	if err != nil {
		return nil, errors.Wrapf(err, "could not get signing root of block %d", b.Slot)
	}
	log.WithFields(logrus.Fields{
		"slot": b.Slot,
		"root": fmt.Sprintf("0x%s...", hex.EncodeToString(root[:])[:8]),
	}).Info("Executing state transition on block")

	postState, err := state.ExecuteStateTransition(ctx, preState, signed)
	if err != nil {
		return nil, errors.Wrap(err, "could not execute state transition")
	}

	if err := s.beaconDB.SaveBlock(ctx, signed); err != nil {
		return nil, errors.Wrapf(err, "could not save block from slot %d", b.Slot)
	}

	if err := s.insertBlockToForkChoiceStore(ctx, b, root, postState); err != nil {
		return nil, errors.Wrapf(err, "could not insert block %d to fork choice store", b.Slot)
	}

	if featureconfig.Get().NewStateMgmt {
		if err := s.stateGen.SaveState(ctx, root, postState); err != nil {
			return nil, errors.Wrap(err, "could not save state")
		}
	} else {
		if err := s.beaconDB.SaveState(ctx, postState, root); err != nil {
			return nil, errors.Wrap(err, "could not save state")
		}
	}

	// Update justified check point.
	if postState.CurrentJustifiedCheckpoint().Epoch > s.justifiedCheckpt.Epoch {
		if err := s.updateJustified(ctx, postState); err != nil {
			return nil, err
		}
	}

	// Update finalized check point. Prune the block cache and helper caches on every new finalized epoch.
	if postState.FinalizedCheckpointEpoch() > s.finalizedCheckpt.Epoch {
		if err := s.beaconDB.SaveFinalizedCheckpoint(ctx, postState.FinalizedCheckpoint()); err != nil {
			return nil, errors.Wrap(err, "could not save finalized checkpoint")
		}

		if !featureconfig.Get().NewStateMgmt {
			startSlot := helpers.StartSlot(s.prevFinalizedCheckpt.Epoch)
			endSlot := helpers.StartSlot(s.finalizedCheckpt.Epoch)
			if endSlot > startSlot {
				if err := s.rmStatesOlderThanLastFinalized(ctx, startSlot, endSlot); err != nil {
					return nil, errors.Wrapf(err, "could not delete states prior to finalized check point, range: %d, %d",
						startSlot, endSlot)
				}
			}
		}
		fRoot := bytesutil.ToBytes32(postState.FinalizedCheckpoint().Root)

		// Prune proto array fork choice nodes, all nodes before finalized check point will
		// be pruned.
		s.forkChoiceStore.Prune(ctx, fRoot)

		s.prevFinalizedCheckpt = s.finalizedCheckpt
		s.finalizedCheckpt = postState.FinalizedCheckpoint()

		if err := s.finalizedImpliesNewJustified(ctx, postState); err != nil {
			return nil, errors.Wrap(err, "could not save new justified")
		}

		if featureconfig.Get().NewStateMgmt {
			finalizedState, err := s.stateGen.StateByRoot(ctx, fRoot)
			if err != nil {
				return nil, err
			}
			if err := s.stateGen.MigrateToCold(ctx, finalizedState, fRoot); err != nil {
				return nil, err
			}
		}
	}

	// Update validator indices in database as needed.
	if err := s.saveNewValidators(ctx, preStateValidatorCount, postState); err != nil {
		return nil, errors.Wrap(err, "could not save new validators")
	}

	// Epoch boundary bookkeeping such as logging epoch summaries.
	if postState.Slot() >= s.nextEpochBoundarySlot {
		logEpochData(postState)
		reportEpochMetrics(postState)

		// Update committees cache at epoch boundary slot.
		if err := helpers.UpdateCommitteeCache(postState, helpers.CurrentEpoch(postState)); err != nil {
			return nil, err
		}
		if err := helpers.UpdateProposerIndicesInCache(postState, helpers.CurrentEpoch(postState)); err != nil {
			return nil, err
		}

		s.nextEpochBoundarySlot = helpers.StartSlot(helpers.NextEpoch(postState))
	}

	// Delete the processed block attestations from attestation pool.
	if err := s.deletePoolAtts(b.Body.Attestations); err != nil {
		return nil, err
	}

	// Delete the processed block attester slashings from slashings pool.
	for i := 0; i < len(b.Body.AttesterSlashings); i++ {
		s.slashingPool.MarkIncludedAttesterSlashing(b.Body.AttesterSlashings[i])
	}

	return postState, nil
}

// onBlockInitialSyncStateTransition is called when an initial sync block is received.
// It runs state transition on the block and without any BLS verification. The excluded BLS verification
// includes attestation's aggregated signature. It also does not save attestations.
func (s *Service) onBlockInitialSyncStateTransition(ctx context.Context, signed *ethpb.SignedBeaconBlock) error {
	ctx, span := trace.StartSpan(ctx, "blockchain.onBlock")
	defer span.End()

	if signed == nil || signed.Block == nil {
		return errors.New("nil block")
	}

	b := signed.Block

	// Retrieve incoming block's pre state.
	preState, err := s.verifyBlkPreState(ctx, b)
	if err != nil {
		return err
	}

	// Exit early if the pre state slot is higher than incoming block's slot.
	if preState.Slot() >= signed.Block.Slot {
		return nil
	}

	preStateValidatorCount := preState.NumValidators()
	postState, err := state.ExecuteStateTransitionNoVerifyAttSigs(ctx, preState, signed)
	if err != nil {
		return errors.Wrap(err, "could not execute state transition")
	}

<<<<<<< HEAD
	s.initSyncBlocks = append(s.initSyncBlocks, signed)

	root, err := ssz.HashTreeRoot(b)
=======
	if err := s.beaconDB.SaveBlock(ctx, signed); err != nil {
		return errors.Wrapf(err, "could not save block from slot %d", b.Slot)
	}
	root, err := stateutil.BlockRoot(b)
>>>>>>> f2a3fadd
	if err != nil {
		return errors.Wrapf(err, "could not get signing root of block %d", b.Slot)
	}

	if err := s.insertBlockToForkChoiceStore(ctx, b, root, postState); err != nil {
		return errors.Wrapf(err, "could not insert block %d to fork choice store", b.Slot)
	}

	if featureconfig.Get().NewStateMgmt {
		if err := s.stateGen.SaveState(ctx, root, postState); err != nil {
			return errors.Wrap(err, "could not save state")
		}
	} else {
		s.initSyncStateLock.Lock()
		defer s.initSyncStateLock.Unlock()
		s.initSyncState[root] = postState.Copy()
		s.filterBoundaryCandidates(ctx, root, postState)
	}

	if flags.Get().EnableArchive {
		atts := signed.Block.Body.Attestations
		if err := s.beaconDB.SaveAttestations(ctx, atts); err != nil {
			return errors.Wrapf(err, "could not save block attestations from slot %d", b.Slot)
		}
	}

	// Update justified check point.
	if postState.CurrentJustifiedCheckpoint().Epoch > s.justifiedCheckpt.Epoch {
		if err := s.updateJustified(ctx, postState); err != nil {
			return err
		}
	}

	// Rate limit how many blocks we keep in the memory.
	if len(s.initSyncBlocks) > 2*int(params.BeaconConfig().SlotsPerEpoch) {
		if err := s.beaconDB.SaveBlocks(ctx, s.initSyncBlocks); err != nil {
			return err
		}
		s.initSyncBlocks = []*ethpb.SignedBeaconBlock{}
	}

	// Update finalized check point. Prune the block cache and helper caches on every new finalized epoch.
	if postState.FinalizedCheckpointEpoch() > s.finalizedCheckpt.Epoch {
		if !featureconfig.Get().NewStateMgmt {
			startSlot := helpers.StartSlot(s.prevFinalizedCheckpt.Epoch)
			endSlot := helpers.StartSlot(s.finalizedCheckpt.Epoch)
			if endSlot > startSlot {
				if err := s.rmStatesOlderThanLastFinalized(ctx, startSlot, endSlot); err != nil {
					return errors.Wrapf(err, "could not delete states prior to finalized check point, range: %d, %d",
						startSlot, endSlot)
				}
			}

			if err := s.saveInitState(ctx, postState); err != nil {
				return errors.Wrap(err, "could not save init sync finalized state")
			}
		}

		if err := s.beaconDB.SaveBlocks(ctx, s.initSyncBlocks); err != nil {
			return err
		}
		s.initSyncBlocks = []*ethpb.SignedBeaconBlock{}

		if err := s.beaconDB.SaveFinalizedCheckpoint(ctx, postState.FinalizedCheckpoint()); err != nil {
			return errors.Wrap(err, "could not save finalized checkpoint")
		}

		s.prevFinalizedCheckpt = s.finalizedCheckpt
		s.finalizedCheckpt = postState.FinalizedCheckpoint()

		//if err := s.finalizedImpliesNewJustified(ctx, postState); err != nil {
		//	return errors.Wrap(err, "could not save new justified")
		//}

		if featureconfig.Get().NewStateMgmt {
			fRoot := bytesutil.ToBytes32(postState.FinalizedCheckpoint().Root)
			finalizedState, err := s.stateGen.StateByRoot(ctx, fRoot)
			if err != nil {
				return errors.Wrap(err, "could not get state by root for migration")
			}
			if err := s.stateGen.MigrateToCold(ctx, finalizedState, fRoot); err != nil {
				return errors.Wrap(err, "could not migrate with new finalized root")

			}
		}
	}

	// Update validator indices in database as needed.
	if err := s.saveNewValidators(ctx, preStateValidatorCount, postState); err != nil {
		return errors.Wrap(err, "could not save new validators")
	}

	if !featureconfig.Get().NewStateMgmt {
		numOfStates := len(s.boundaryRoots)
		if numOfStates > initialSyncCacheSize {
			if err = s.persistCachedStates(ctx, numOfStates); err != nil {
				return err
			}
		}
		if len(s.initSyncState) > maxCacheSize {
			s.pruneOldNonFinalizedStates()
		}
	}

	// Epoch boundary bookkeeping such as logging epoch summaries.
	if postState.Slot() >= s.nextEpochBoundarySlot {
		reportEpochMetrics(postState)
		s.nextEpochBoundarySlot = helpers.StartSlot(helpers.NextEpoch(postState))

		// Update committees cache at epoch boundary slot.
		if err := helpers.UpdateCommitteeCache(postState, helpers.CurrentEpoch(postState)); err != nil {
			return err
		}
		if err := helpers.UpdateProposerIndicesInCache(postState, helpers.CurrentEpoch(postState)); err != nil {
			return err
		}

		if !featureconfig.Get().NewStateMgmt && helpers.IsEpochStart(postState.Slot()) {
			if err := s.beaconDB.SaveState(ctx, postState, root); err != nil {
				return errors.Wrap(err, "could not save state")
			}
		}
	}

	return nil
}

// This feeds in the block and block's attestations to fork choice store. It's allows fork choice store
// to gain information on the most current chain.
func (s *Service) insertBlockToForkChoiceStore(ctx context.Context, blk *ethpb.BeaconBlock, root [32]byte, state *stateTrie.BeaconState) error {
	if err := s.fillInForkChoiceMissingBlocks(ctx, blk, state); err != nil {
		return err
	}

	// Feed in block to fork choice store.
	if err := s.forkChoiceStore.ProcessBlock(ctx,
		blk.Slot, root, bytesutil.ToBytes32(blk.ParentRoot),
		state.CurrentJustifiedCheckpoint().Epoch,
		state.FinalizedCheckpointEpoch()); err != nil {
		return errors.Wrap(err, "could not process block for proto array fork choice")
	}

	// Feed in block's attestations to fork choice store.
	for _, a := range blk.Body.Attestations {
		committee, err := helpers.BeaconCommitteeFromState(state, a.Data.Slot, a.Data.CommitteeIndex)
		if err != nil {
			return err
		}
		indices := attestationutil.AttestingIndices(a.AggregationBits, committee)
		s.forkChoiceStore.ProcessAttestation(ctx, indices, bytesutil.ToBytes32(a.Data.BeaconBlockRoot), a.Data.Target.Epoch)
	}

	return nil
}<|MERGE_RESOLUTION|>--- conflicted
+++ resolved
@@ -211,19 +211,11 @@
 		return errors.Wrap(err, "could not execute state transition")
 	}
 
-<<<<<<< HEAD
-	s.initSyncBlocks = append(s.initSyncBlocks, signed)
-
-	root, err := ssz.HashTreeRoot(b)
-=======
-	if err := s.beaconDB.SaveBlock(ctx, signed); err != nil {
-		return errors.Wrapf(err, "could not save block from slot %d", b.Slot)
-	}
 	root, err := stateutil.BlockRoot(b)
->>>>>>> f2a3fadd
 	if err != nil {
 		return errors.Wrapf(err, "could not get signing root of block %d", b.Slot)
 	}
+	s.saveInitSyncBlock(root, signed)
 
 	if err := s.insertBlockToForkChoiceStore(ctx, b, root, postState); err != nil {
 		return errors.Wrapf(err, "could not insert block %d to fork choice store", b.Slot)
@@ -255,11 +247,11 @@
 	}
 
 	// Rate limit how many blocks we keep in the memory.
-	if len(s.initSyncBlocks) > 2*int(params.BeaconConfig().SlotsPerEpoch) {
-		if err := s.beaconDB.SaveBlocks(ctx, s.initSyncBlocks); err != nil {
-			return err
-		}
-		s.initSyncBlocks = []*ethpb.SignedBeaconBlock{}
+	if len(s.getInitSyncBlocks()) > 2*int(params.BeaconConfig().SlotsPerEpoch) {
+		if err := s.beaconDB.SaveBlocks(ctx, s.getInitSyncBlocks()); err != nil {
+			return err
+		}
+		s.clearInitSyncBlocks()
 	}
 
 	// Update finalized check point. Prune the block cache and helper caches on every new finalized epoch.
@@ -279,10 +271,10 @@
 			}
 		}
 
-		if err := s.beaconDB.SaveBlocks(ctx, s.initSyncBlocks); err != nil {
-			return err
-		}
-		s.initSyncBlocks = []*ethpb.SignedBeaconBlock{}
+		if err := s.beaconDB.SaveBlocks(ctx, s.getInitSyncBlocks()); err != nil {
+			return err
+		}
+		s.clearInitSyncBlocks()
 
 		if err := s.beaconDB.SaveFinalizedCheckpoint(ctx, postState.FinalizedCheckpoint()); err != nil {
 			return errors.Wrap(err, "could not save finalized checkpoint")
@@ -291,9 +283,9 @@
 		s.prevFinalizedCheckpt = s.finalizedCheckpt
 		s.finalizedCheckpt = postState.FinalizedCheckpoint()
 
-		//if err := s.finalizedImpliesNewJustified(ctx, postState); err != nil {
-		//	return errors.Wrap(err, "could not save new justified")
-		//}
+		if err := s.finalizedImpliesNewJustified(ctx, postState); err != nil {
+			return errors.Wrap(err, "could not save new justified")
+		}
 
 		if featureconfig.Get().NewStateMgmt {
 			fRoot := bytesutil.ToBytes32(postState.FinalizedCheckpoint().Root)
