--- conflicted
+++ resolved
@@ -132,7 +132,6 @@
 	return b.state.GenesisTime
 }
 
-<<<<<<< HEAD
 // GenesisValidatorRoot of the beacon state.
 func (b *BeaconState) GenesisValidatorRoot() []byte {
 	if !b.HasInnerState() {
@@ -146,14 +145,14 @@
 	root := make([]byte, 32)
 	copy(root, b.state.GenesisValidatorsRoot)
 	return root
-=======
+}
+
 // GenesisUnixTime returns the genesis time as time.Time.
 func (b *BeaconState) GenesisUnixTime() time.Time {
 	if !b.HasInnerState() {
 		return time.Unix(0, 0)
 	}
 	return time.Unix(int64(b.state.GenesisTime), 0)
->>>>>>> 454e02ac
 }
 
 // Slot of the current beacon chain state.
