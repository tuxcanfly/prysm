--- conflicted
+++ resolved
@@ -9,12 +9,9 @@
     importpath = "github.com/prysmaticlabs/prysm/tools/bootnode",
     visibility = ["//visibility:private"],
     deps = [
-<<<<<<< HEAD
         "//proto/beacon/p2p/v1:go_default_library",
+        "//shared/logutil:go_default_library",
         "//shared/params:go_default_library",
-=======
-        "//shared/logutil:go_default_library",
->>>>>>> e59721f2
         "//shared/version:go_default_library",
         "@com_github_btcsuite_btcd//btcec:go_default_library",
         "@com_github_ethereum_go_ethereum//log:go_default_library",
@@ -49,12 +46,7 @@
     tags = ["manual"],
     visibility = ["//visibility:private"],
     deps = [
-<<<<<<< HEAD
-        "//proto/beacon/p2p/v1:go_default_library",
-        "//shared/params:go_default_library",
-=======
         "//shared/logutil:go_default_library",
->>>>>>> e59721f2
         "//shared/version:go_default_library",
         "@com_github_btcsuite_btcd//btcec:go_default_library",
         "@com_github_ethereum_go_ethereum//log:go_default_library",
@@ -66,12 +58,11 @@
         "@com_github_ipfs_go_log//:go_default_library",
         "@com_github_libp2p_go_libp2p//:go_default_library",
         "@com_github_libp2p_go_libp2p_core//crypto:go_default_library",
+        "@com_github_libp2p_go_libp2p_core//protocol:go_default_library",
         "@com_github_libp2p_go_libp2p_kad_dht//:go_default_library",
         "@com_github_libp2p_go_libp2p_kad_dht//opts:go_default_library",
         "@com_github_multiformats_go_multiaddr//:go_default_library",
         "@com_github_pkg_errors//:go_default_library",
-        "@com_github_prysmaticlabs_go_bitfield//:go_default_library",
-        "@com_github_prysmaticlabs_go_ssz//:go_default_library",
         "@com_github_sirupsen_logrus//:go_default_library",
         "@org_uber_go_automaxprocs//:go_default_library",
     ],
