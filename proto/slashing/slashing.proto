syntax = "proto3";

package ethereum.slashing;

import "eth/v1alpha1/beacon_block.proto";
import "github.com/gogo/protobuf/gogoproto/gogo.proto";

// Slasher service API
//
// Slasher service provides an interface for validators and beacon chain server to query
// and subscribe for slashable events on the network as well as to make sure that the
// attestation or proposal they are going to submit to the network are not going to
// produce a slashable event.
service Slasher {
    // Returns any found attester slashings if the passed in attestation conflicts with a validators history.
    rpc IsSlashableAttestation(ethereum.eth.v1alpha1.IndexedAttestation) returns (AttesterSlashingResponse);

<<<<<<< HEAD
    // Gets ProposerSlashing container if the block that
    // was received produces a slashable event.
    rpc IsSlashableBlock(ProposerSlashingRequest) returns (ProposerSlashingResponse);
}

// CompressedIdxAtt is an indexed attestation with the []byte data root
// in place of its AttestationData.
message CompressedIdxAtt {
    repeated uint64 indices = 1 ;
    bytes data_root = 2;
    // 96 bytes aggregate signature.
    bytes signature = 3;
}

// CompressedIdxAttList is a list of CompressedIdxAtts used for
// accessing an array from the DB.
message CompressedIdxAttList {
    repeated CompressedIdxAtt list = 1;
}

message ProposerSlashingRequest {
    ethereum.eth.v1alpha1.SignedBeaconBlockHeader block_header = 1;
    uint64 validator_index = 2;
=======
    // Returns any found proposer slashings if the passed in proposal conflicts with a validators history.
    rpc IsSlashableBlock(ethereum.eth.v1alpha1.SignedBeaconBlockHeader) returns (ProposerSlashingResponse);
>>>>>>> e339b07a
}

message ProposerSlashingResponse {
    repeated ethereum.eth.v1alpha1.ProposerSlashing proposer_slashing = 1;
}

message AttesterSlashingResponse {
    repeated ethereum.eth.v1alpha1.AttesterSlashing attester_slashing = 1;
}

// In order to detect surrounded attestation we need to compare
// each attestation source to those spans
// see https://github.com/protolambda/eth2-surround/blob/master/README.md#min-max-surround
// for further details.
message MinMaxEpochSpan {
    uint32 min_epoch_span = 1;
    uint32 max_epoch_span = 2;
}

// Every validator will have their own spans map containing min distance from each epoch
// to the closest target epoch of another attestation (surrounded) and max distance to
// a target attestation (surrounding), in order to detect slashable attestation as quickly
// as possible.
message EpochSpanMap {
    // uint64 is for storing the epoch
    map<uint64, MinMaxEpochSpan> epoch_span_map = 1;
}

// ProposalHistory defines the structure for recording a validator's historical proposals.
// Using a bitlist to represent the epochs and an uint64 to mark the latest marked
// epoch of the bitlist, we can easily store which epochs a validator has proposed
// a block for while pruning the older data.
message ProposalHistory {
    bytes epoch_bits = 1 [(gogoproto.casttype) = "github.com/prysmaticlabs/go-bitfield.Bitlist"];
    uint64 latest_epoch_written = 2;
}

// AttestationHistory defines the structure for recording a validator's historical attestation.
// Using a map[uint64]uint64 to map its target epoch to its source epoch, in order to detect if a
// vote being created is not a double vote and surrounded by, or surrounding any other votes.
// Using an uint64 to mark the latest written epoch, we can safely perform a rolling prune whenever
// the history is updated.
message AttestationHistory {
    map<uint64, uint64> target_to_source = 1;
    uint64 latest_epoch_written = 2;
}

message SlashingStatusRequest {
    enum SlashingStatus {
        // Unknown default status in case it is not set
        Unknown = 0;
        // Active slashing proof hasn't been included yet.
        Active = 1;
        // Included slashing proof that has been included in a block.
        Included = 2;
        // Reverted slashing proof that has been reverted and therefore is relevant again.
        Reverted = 3;
    }
    SlashingStatus status = 1;
}<|MERGE_RESOLUTION|>--- conflicted
+++ resolved
@@ -15,34 +15,8 @@
     // Returns any found attester slashings if the passed in attestation conflicts with a validators history.
     rpc IsSlashableAttestation(ethereum.eth.v1alpha1.IndexedAttestation) returns (AttesterSlashingResponse);
 
-<<<<<<< HEAD
-    // Gets ProposerSlashing container if the block that
-    // was received produces a slashable event.
-    rpc IsSlashableBlock(ProposerSlashingRequest) returns (ProposerSlashingResponse);
-}
-
-// CompressedIdxAtt is an indexed attestation with the []byte data root
-// in place of its AttestationData.
-message CompressedIdxAtt {
-    repeated uint64 indices = 1 ;
-    bytes data_root = 2;
-    // 96 bytes aggregate signature.
-    bytes signature = 3;
-}
-
-// CompressedIdxAttList is a list of CompressedIdxAtts used for
-// accessing an array from the DB.
-message CompressedIdxAttList {
-    repeated CompressedIdxAtt list = 1;
-}
-
-message ProposerSlashingRequest {
-    ethereum.eth.v1alpha1.SignedBeaconBlockHeader block_header = 1;
-    uint64 validator_index = 2;
-=======
     // Returns any found proposer slashings if the passed in proposal conflicts with a validators history.
     rpc IsSlashableBlock(ethereum.eth.v1alpha1.SignedBeaconBlockHeader) returns (ProposerSlashingResponse);
->>>>>>> e339b07a
 }
 
 message ProposerSlashingResponse {
