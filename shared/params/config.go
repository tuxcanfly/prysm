// Package params defines important constants that are essential to eth2 services.
package params

import (
	"testing"
	"time"

	"github.com/mohae/deepcopy"
	"github.com/prysmaticlabs/prysm/shared/bytesutil"
)

// BeaconChainConfig contains constant configs for node to participate in beacon chain.
type BeaconChainConfig struct {
	// Constants (non-configurable)
	GenesisSlot              uint64 `yaml:"GENESIS_SLOT"`                // GenesisSlot represents the first canonical slot number of the beacon chain.
	GenesisEpoch             uint64 `yaml:"GENESIS_EPOCH"`               // GenesisEpoch represents the first canonical epoch number of the beacon chain.
	FarFutureEpoch           uint64 `yaml:"FAR_FUTURE_EPOCH"`            // FarFutureEpoch represents a epoch extremely far away in the future used as the default penalization slot for validators.
	BaseRewardsPerEpoch      uint64 `yaml:"BASE_REWARDS_PER_EPOCH"`      // BaseRewardsPerEpoch is used to calculate the per epoch rewards.
	DepositContractTreeDepth uint64 `yaml:"DEPOSIT_CONTRACT_TREE_DEPTH"` // DepositContractTreeDepth depth of the Merkle trie of deposits in the validator deposit contract on the PoW chain.
	JustificationBitsLength  uint64 `yaml:"JUSTIFICATION_BITS_LENGTH"`   // JustificationBitsLength used

	// Misc constants.
	TargetCommitteeSize            uint64 `yaml:"TARGET_COMMITTEE_SIZE"`              // TargetCommitteeSize is the number of validators in a committee when the chain is healthy.
	MaxValidatorsPerCommittee      uint64 `yaml:"MAX_VALIDATORS_PER_COMMITTEE"`       // MaxValidatorsPerCommittee defines the upper bound of the size of a committee.
	MaxCommitteesPerSlot           uint64 `yaml:"MAX_COMMITTEES_PER_SLOT"`            // MaxCommitteesPerSlot defines the max amount of committee in a single slot.
	MinPerEpochChurnLimit          uint64 `yaml:"MIN_PER_EPOCH_CHURN_LIMIT"`          // MinPerEpochChurnLimit is the minimum amount of churn allotted for validator rotations.
	ChurnLimitQuotient             uint64 `yaml:"CHURN_LIMIT_QUOTIENT"`               // ChurnLimitQuotient is used to determine the limit of how many validators can rotate per epoch.
	ShuffleRoundCount              uint64 `yaml:"SHUFFLE_ROUND_COUNT"`                // ShuffleRoundCount is used for retrieving the permuted index.
	MinGenesisActiveValidatorCount uint64 `yaml:"MIN_GENESIS_ACTIVE_VALIDATOR_COUNT"` // MinGenesisActiveValidatorCount defines how many validator deposits needed to kick off beacon chain.
	MinGenesisTime                 uint64 `yaml:"MIN_GENESIS_TIME"`                   // MinGenesisTime is the time that needed to pass before kicking off beacon chain.
	TargetAggregatorsPerCommittee  uint64 // TargetAggregatorsPerCommittee defines the number of aggregators inside one committee.
	HysteresisQuotient             uint64 `yaml:"HYSTERESIS_QUOTIENT"`            // HysteresisQuotient defines the hysteresis quotient for effective balance calculations.
	HysteresisDownwardMultiplier   uint64 `yaml:"HYSTERESIS_DOWNWARD_MULTIPLIER"` // HysteresisDownwardMultiplier defines the hysteresis downward multiplier for effective balance calculations.
	HysteresisUpwardMultiplier     uint64 `yaml:"HYSTERESIS_UPWARD_MULTIPLIER"`   // HysteresisUpwardMultiplier defines the hysteresis upward multiplier for effective balance calculations.

	// Gwei value constants.
	MinDepositAmount          uint64 `yaml:"MIN_DEPOSIT_AMOUNT"`          // MinDepositAmount is the maximal amount of Gwei a validator can send to the deposit contract at once.
	MaxEffectiveBalance       uint64 `yaml:"MAX_EFFECTIVE_BALANCE"`       // MaxEffectiveBalance is the maximal amount of Gwei that is effective for staking.
	EjectionBalance           uint64 `yaml:"EJECTION_BALANCE"`            // EjectionBalance is the minimal GWei a validator needs to have before ejected.
	EffectiveBalanceIncrement uint64 `yaml:"EFFECTIVE_BALANCE_INCREMENT"` // EffectiveBalanceIncrement is used for converting the high balance into the low balance for validators.

	// Initial value constants.
	BLSWithdrawalPrefixByte byte     `yaml:"BLS_WITHDRAWAL_PREFIX"` // BLSWithdrawalPrefixByte is used for BLS withdrawal and it's the first byte.
	ZeroHash                [32]byte // ZeroHash is used to represent a zeroed out 32 byte array.

	// Time parameters constants.
	MinGenesisDelay                  uint64 `yaml:"MIN_GENESIS_DELAY"`                   // Minimum number of seconds to delay starting the ETH2 genesis. Must be at least 1 second.
	MinAttestationInclusionDelay     uint64 `yaml:"MIN_ATTESTATION_INCLUSION_DELAY"`     // MinAttestationInclusionDelay defines how many slots validator has to wait to include attestation for beacon block.
	SecondsPerSlot                   uint64 `yaml:"SECONDS_PER_SLOT"`                    // SecondsPerSlot is how many seconds are in a single slot.
	SlotsPerEpoch                    uint64 `yaml:"SLOTS_PER_EPOCH"`                     // SlotsPerEpoch is the number of slots in an epoch.
	MinSeedLookahead                 uint64 `yaml:"MIN_SEED_LOOKAHEAD"`                  // SeedLookahead is the duration of randao look ahead seed.
	MaxSeedLookahead                 uint64 `yaml:"MAX_SEED_LOOKAHEAD"`                  // MaxSeedLookahead is the duration a validator has to wait for entry and exit in epoch.
	EpochsPerEth1VotingPeriod        uint64 `yaml:"EPOCHS_PER_ETH1_VOTING_PERIOD"`       // EpochsPerEth1VotingPeriod defines how often the merkle root of deposit receipts get updated in beacon node on per epoch basis.
	SlotsPerHistoricalRoot           uint64 `yaml:"SLOTS_PER_HISTORICAL_ROOT"`           // SlotsPerHistoricalRoot defines how often the historical root is saved.
	MinValidatorWithdrawabilityDelay uint64 `yaml:"MIN_VALIDATOR_WITHDRAWABILITY_DELAY"` // MinValidatorWithdrawabilityDelay is the shortest amount of time a validator has to wait to withdraw.
	ShardCommitteePeriod             uint64 `yaml:"SHARD_COMMITTEE_PERIOD"`              // ShardCommitteePeriod is the minimum amount of epochs a validator must participate before exiting.
	MinEpochsToInactivityPenalty     uint64 `yaml:"MIN_EPOCHS_TO_INACTIVITY_PENALTY"`    // MinEpochsToInactivityPenalty defines the minimum amount of epochs since finality to begin penalizing inactivity.
	Eth1FollowDistance               uint64 // Eth1FollowDistance is the number of eth1.0 blocks to wait before considering a new deposit for voting. This only applies after the chain as been started.
	SafeSlotsToUpdateJustified       uint64 // SafeSlotsToUpdateJustified is the minimal slots needed to update justified check point.
	SecondsPerETH1Block              uint64 `yaml:"SECONDS_PER_ETH1_BLOCK"` // SecondsPerETH1Block is the approximate time for a single eth1 block to be produced.
	// State list lengths
	EpochsPerHistoricalVector uint64 `yaml:"EPOCHS_PER_HISTORICAL_VECTOR"` // EpochsPerHistoricalVector defines max length in epoch to store old historical stats in beacon state.
	EpochsPerSlashingsVector  uint64 `yaml:"EPOCHS_PER_SLASHINGS_VECTOR"`  // EpochsPerSlashingsVector defines max length in epoch to store old stats to recompute slashing witness.
	HistoricalRootsLimit      uint64 `yaml:"HISTORICAL_ROOTS_LIMIT"`       // HistoricalRootsLimit the define max historical roots can be saved in state before roll over.
	ValidatorRegistryLimit    uint64 `yaml:"VALIDATOR_REGISTRY_LIMIT"`     // ValidatorRegistryLimit defines the upper bound of validators can participate in eth2.

	// Reward and penalty quotients constants.
	BaseRewardFactor            uint64 `yaml:"BASE_REWARD_FACTOR"`            // BaseRewardFactor is used to calculate validator per-slot interest rate.
	WhistleBlowerRewardQuotient uint64 `yaml:"WHISTLEBLOWER_REWARD_QUOTIENT"` // WhistleBlowerRewardQuotient is used to calculate whistler blower reward.
	ProposerRewardQuotient      uint64 `yaml:"PROPOSER_REWARD_QUOTIENT"`      // ProposerRewardQuotient is used to calculate the reward for proposers.
	InactivityPenaltyQuotient   uint64 `yaml:"INACTIVITY_PENALTY_QUOTIENT"`   // InactivityPenaltyQuotient is used to calculate the penalty for a validator that is offline.
	MinSlashingPenaltyQuotient  uint64 `yaml:"MIN_SLASHING_PENALTY_QUOTIENT"` // MinSlashingPenaltyQuotient is used to calculate the minimum penalty to prevent DoS attacks.

	// Max operations per block constants.
	MaxProposerSlashings uint64 `yaml:"MAX_PROPOSER_SLASHINGS"` // MaxProposerSlashings defines the maximum number of slashings of proposers possible in a block.
	MaxAttesterSlashings uint64 `yaml:"MAX_ATTESTER_SLASHINGS"` // MaxAttesterSlashings defines the maximum number of casper FFG slashings possible in a block.
	MaxAttestations      uint64 `yaml:"MAX_ATTESTATIONS"`       // MaxAttestations defines the maximum allowed attestations in a beacon block.
	MaxDeposits          uint64 `yaml:"MAX_DEPOSITS"`           // MaxVoluntaryExits defines the maximum number of validator deposits in a block.
	MaxVoluntaryExits    uint64 `yaml:"MAX_VOLUNTARY_EXITS"`    // MaxVoluntaryExits defines the maximum number of validator exits in a block.

	// BLS domain values.
	DomainBeaconProposer    [4]byte `yaml:"DOMAIN_BEACON_PROPOSER"`     // DomainBeaconProposer defines the BLS signature domain for beacon proposal verification.
	DomainRandao            [4]byte `yaml:"DOMAIN_RANDAO"`              // DomainRandao defines the BLS signature domain for randao verification.
	DomainBeaconAttester    [4]byte `yaml:"DOMAIN_BEACON_ATTESTER"`     // DomainBeaconAttester defines the BLS signature domain for attestation verification.
	DomainDeposit           [4]byte `yaml:"DOMAIN_DEPOSIT"`             // DomainDeposit defines the BLS signature domain for deposit verification.
	DomainVoluntaryExit     [4]byte `yaml:"DOMAIN_VOLUNTARY_EXIT"`      // DomainVoluntaryExit defines the BLS signature domain for exit verification.
	DomainSelectionProof    [4]byte `yaml:"DOMAIN_SELECTION_PROOF"`     // DomainSelectionProof defines the BLS signature domain for selection proof.
	DomainAggregateAndProof [4]byte `yaml:"DOMAIN_AGGREGATE_AND_PROOF"` // DomainAggregateAndProof defines the BLS signature domain for aggregate and proof.

	// Prysm constants.
	GweiPerEth                uint64        // GweiPerEth is the amount of gwei corresponding to 1 eth.
	BLSSecretKeyLength        int           // BLSSecretKeyLength defines the expected length of BLS secret keys in bytes.
	BLSPubkeyLength           int           // BLSPubkeyLength defines the expected length of BLS public keys in bytes.
	BLSSignatureLength        int           // BLSSignatureLength defines the expected length of BLS signatures in bytes.
	DefaultBufferSize         int           // DefaultBufferSize for channels across the Prysm repository.
	ValidatorPrivkeyFileName  string        // ValidatorPrivKeyFileName specifies the string name of a validator private key file.
	WithdrawalPrivkeyFileName string        // WithdrawalPrivKeyFileName specifies the string name of a withdrawal private key file.
	RPCSyncCheck              time.Duration // Number of seconds to query the sync service, to find out if the node is synced or not.
	EmptySignature            [96]byte      // EmptySignature is used to represent a zeroed out BLS Signature.
	DefaultPageSize           int           // DefaultPageSize defines the default page size for RPC server request.
	MaxPeersToSync            int           // MaxPeersToSync describes the limit for number of peers in round robin sync.
	SlotsPerArchivedPoint     uint64        // SlotsPerArchivedPoint defines the number of slots per one archived point.

	// Slasher constants.
	WeakSubjectivityPeriod    uint64 // WeakSubjectivityPeriod defines the time period expressed in number of epochs were proof of stake network should validate block headers and attestations for slashable events.
	PruneSlasherStoragePeriod uint64 // PruneSlasherStoragePeriod defines the time period expressed in number of epochs were proof of stake network should prune attestation and block header store.

	// Fork-related values.
	GenesisForkVersion  []byte            `yaml:"GENESIS_FORK_VERSION"` // GenesisForkVersion is used to track fork version between state transitions.
	NextForkVersion     []byte            `yaml:"NEXT_FORK_VERSION"`    // NextForkVersion is used to track the upcoming fork version, if any.
	NextForkEpoch       uint64            `yaml:"NEXT_FORK_EPOCH"`      // NextForkEpoch is used to track the epoch of the next fork, if any.
	ForkVersionSchedule map[uint64][]byte // Schedule of fork versions by epoch number.
}

var defaultBeaconConfig = &BeaconChainConfig{
	// Constants (Non-configurable)
	FarFutureEpoch:           1<<64 - 1,
	BaseRewardsPerEpoch:      4,
	DepositContractTreeDepth: 32,
	MinGenesisDelay:          86400, // 1 day

	// Misc constant.
	TargetCommitteeSize:            128,
	MaxValidatorsPerCommittee:      2048,
	MaxCommitteesPerSlot:           64,
	MinPerEpochChurnLimit:          4,
	ChurnLimitQuotient:             1 << 16,
	ShuffleRoundCount:              90,
	MinGenesisActiveValidatorCount: 16384,
	MinGenesisTime:                 0, // Zero until a proper time is decided.
	TargetAggregatorsPerCommittee:  16,
	HysteresisQuotient:             4,
	HysteresisDownwardMultiplier:   1,
	HysteresisUpwardMultiplier:     5,

	// Gwei value constants.
	MinDepositAmount:          1 * 1e9,
	MaxEffectiveBalance:       32 * 1e9,
	EjectionBalance:           16 * 1e9,
	EffectiveBalanceIncrement: 1 * 1e9,

	// Initial value constants.
	BLSWithdrawalPrefixByte: byte(0),
	ZeroHash:                [32]byte{},

	// Time parameter constants.
	MinAttestationInclusionDelay:     1,
	SecondsPerSlot:                   12,
	SlotsPerEpoch:                    32,
	MinSeedLookahead:                 1,
	MaxSeedLookahead:                 4,
	EpochsPerEth1VotingPeriod:        32,
	SlotsPerHistoricalRoot:           8192,
	MinValidatorWithdrawabilityDelay: 256,
	ShardCommitteePeriod:             256,
	MinEpochsToInactivityPenalty:     4,
	Eth1FollowDistance:               1024,
	SafeSlotsToUpdateJustified:       8,
	SecondsPerETH1Block:              14,

	// State list length constants.
	EpochsPerHistoricalVector: 65536,
	EpochsPerSlashingsVector:  8192,
	HistoricalRootsLimit:      16777216,
	ValidatorRegistryLimit:    1099511627776,

	// Reward and penalty quotients constants.
	BaseRewardFactor:            64,
	WhistleBlowerRewardQuotient: 512,
	ProposerRewardQuotient:      8,
	InactivityPenaltyQuotient:   1 << 24,
	MinSlashingPenaltyQuotient:  32,

	// Max operations per block constants.
	MaxProposerSlashings: 16,
	MaxAttesterSlashings: 2,
	MaxAttestations:      128,
	MaxDeposits:          16,
	MaxVoluntaryExits:    16,

	// BLS domain values.
	DomainBeaconProposer:    bytesutil.ToBytes4(bytesutil.Bytes4(0)),
	DomainBeaconAttester:    bytesutil.ToBytes4(bytesutil.Bytes4(1)),
	DomainRandao:            bytesutil.ToBytes4(bytesutil.Bytes4(2)),
	DomainDeposit:           bytesutil.ToBytes4(bytesutil.Bytes4(3)),
	DomainVoluntaryExit:     bytesutil.ToBytes4(bytesutil.Bytes4(4)),
	DomainSelectionProof:    bytesutil.ToBytes4(bytesutil.Bytes4(5)),
	DomainAggregateAndProof: bytesutil.ToBytes4(bytesutil.Bytes4(6)),

	// Prysm constants.
	GweiPerEth:                1000000000,
	BLSSecretKeyLength:        32,
	BLSPubkeyLength:           48,
	BLSSignatureLength:        96,
	DefaultBufferSize:         10000,
	WithdrawalPrivkeyFileName: "/shardwithdrawalkey",
	ValidatorPrivkeyFileName:  "/validatorprivatekey",
	RPCSyncCheck:              1,
	EmptySignature:            [96]byte{},
	DefaultPageSize:           250,
	MaxPeersToSync:            15,
	SlotsPerArchivedPoint:     2048,

	// Slasher related values.
	WeakSubjectivityPeriod:    54000,
	PruneSlasherStoragePeriod: 10,

	// Fork related values.
	GenesisForkVersion:  []byte{0, 0, 0, 0},
	NextForkVersion:     []byte{0, 0, 0, 0}, // Set to GenesisForkVersion unless there is a scheduled fork
	NextForkEpoch:       1<<64 - 1,          // Set to FarFutureEpoch unless there is a scheduled fork.
	ForkVersionSchedule: map[uint64][]byte{
		// Any further forks must be specified here by their epoch number.
	},
}

var beaconConfig = defaultBeaconConfig

// BeaconConfig retrieves beacon chain config.
func BeaconConfig() *BeaconChainConfig {
	return beaconConfig
}

// MainnetConfig returns the default config to
// be used in the mainnet.
func MainnetConfig() *BeaconChainConfig {
	return defaultBeaconConfig
}

// SchlesiTestnetConfig returns the mainnet config
// adapted with Schlesi Testnet specific parameters.
func SchlesiTestnetConfig() *BeaconChainConfig {
	schlesiTestnet := *defaultBeaconConfig

	schlesiTestnet.MinGenesisActiveValidatorCount = 4
	schlesiTestnet.MinGenesisTime = 1587755000
	schlesiTestnet.MinGenesisDelay = 3600

	return &schlesiTestnet
}

// MinimalSpecConfig retrieves the minimal config used in spec tests.
func MinimalSpecConfig() *BeaconChainConfig {
	minimalConfig := *defaultBeaconConfig
	// Misc
	minimalConfig.MaxCommitteesPerSlot = 4
	minimalConfig.TargetCommitteeSize = 4
	minimalConfig.MaxValidatorsPerCommittee = 2048
	minimalConfig.MinPerEpochChurnLimit = 4
	minimalConfig.ChurnLimitQuotient = 65536
	minimalConfig.ShuffleRoundCount = 10
	minimalConfig.MinGenesisActiveValidatorCount = 64
	minimalConfig.MinGenesisTime = 0
	minimalConfig.MinGenesisDelay = 300 // 5 minutes
	minimalConfig.TargetAggregatorsPerCommittee = 3

	// Gwei values
	minimalConfig.MinDepositAmount = 1e9
	minimalConfig.MaxEffectiveBalance = 32e9
	minimalConfig.EjectionBalance = 16e9
	minimalConfig.EffectiveBalanceIncrement = 1e9

	// Initial values
	minimalConfig.BLSWithdrawalPrefixByte = byte(0)

	// Time parameters
	minimalConfig.SecondsPerSlot = 6
	minimalConfig.MinAttestationInclusionDelay = 1
	minimalConfig.SlotsPerEpoch = 8
	minimalConfig.MinSeedLookahead = 1
	minimalConfig.MaxSeedLookahead = 4
	minimalConfig.EpochsPerEth1VotingPeriod = 4
	minimalConfig.SlotsPerHistoricalRoot = 64
	minimalConfig.MinValidatorWithdrawabilityDelay = 256
	minimalConfig.ShardCommitteePeriod = 64
	minimalConfig.MinEpochsToInactivityPenalty = 4
	minimalConfig.Eth1FollowDistance = 16
	minimalConfig.SafeSlotsToUpdateJustified = 2
	minimalConfig.SecondsPerETH1Block = 14

	// State vector lengths
	minimalConfig.EpochsPerHistoricalVector = 64
	minimalConfig.EpochsPerSlashingsVector = 64
	minimalConfig.HistoricalRootsLimit = 16777216
	minimalConfig.ValidatorRegistryLimit = 1099511627776

	// Reward and penalty quotients
	minimalConfig.BaseRewardFactor = 64
	minimalConfig.WhistleBlowerRewardQuotient = 512
	minimalConfig.ProposerRewardQuotient = 8
	minimalConfig.InactivityPenaltyQuotient = 1 << 24
	minimalConfig.MinSlashingPenaltyQuotient = 32

	// Max operations per block
	minimalConfig.MaxProposerSlashings = 16
	minimalConfig.MaxAttesterSlashings = 2
	minimalConfig.MaxAttestations = 128
	minimalConfig.MaxDeposits = 16
	minimalConfig.MaxVoluntaryExits = 16

	// Signature domains
	minimalConfig.DomainBeaconProposer = bytesutil.ToBytes4(bytesutil.Bytes4(0))
	minimalConfig.DomainBeaconAttester = bytesutil.ToBytes4(bytesutil.Bytes4(1))
	minimalConfig.DomainRandao = bytesutil.ToBytes4(bytesutil.Bytes4(2))
	minimalConfig.DomainDeposit = bytesutil.ToBytes4(bytesutil.Bytes4(3))
	minimalConfig.DomainVoluntaryExit = bytesutil.ToBytes4(bytesutil.Bytes4(4))
	minimalConfig.GenesisForkVersion = []byte{0, 0, 0, 1}

	minimalConfig.DepositContractTreeDepth = 32
	minimalConfig.FarFutureEpoch = 1<<64 - 1
	return &minimalConfig
}

// E2ETestConfig retrieves the configurations made specifically for E2E testing.
// Warning: This config is only for testing, it is not meant for use outside of E2E.
func E2ETestConfig() *BeaconChainConfig {
	e2eConfig := MinimalSpecConfig()

	// Misc.
	e2eConfig.MinGenesisActiveValidatorCount = 256
	e2eConfig.MinGenesisDelay = 30 // 30 seconds so E2E has enough time to process deposits and get started.

	// Time parameters.
	e2eConfig.SecondsPerSlot = 8
	e2eConfig.SecondsPerETH1Block = 2
	e2eConfig.Eth1FollowDistance = 4
	return e2eConfig
}

// UseMinimalConfig for beacon chain services.
func UseMinimalConfig() {
	beaconConfig = MinimalSpecConfig()
}

<<<<<<< HEAD
// UseSchlesiTestnet for beacon chain services.
func UseSchlesiTestnet() {
	beaconConfig = SchlesiTestnetConfig()
=======
// UseE2EConfig for beacon chain services.
func UseE2EConfig() {
	beaconConfig = E2ETestConfig()
>>>>>>> 7be89420
}

// UseMainnetConfig for beacon chain services.
func UseMainnetConfig() {
	beaconConfig = MainnetConfig()
}

// OverrideBeaconConfig by replacing the config. The preferred pattern is to
// call BeaconConfig(), change the specific parameters, and then call
// OverrideBeaconConfig(c). Any subsequent calls to params.BeaconConfig() will
// return this new configuration.
func OverrideBeaconConfig(c *BeaconChainConfig) {
	beaconConfig = c
}

// SetupTestConfigCleanup preserves configurations allowing to modify them within tests without any
// restrictions, everything is restored after the test.
func SetupTestConfigCleanup(t *testing.T) {
	prevDefaultBeaconConfig := defaultBeaconConfig.Copy()
	prevBeaconConfig := beaconConfig.Copy()
	t.Cleanup(func() {
		defaultBeaconConfig = prevDefaultBeaconConfig
		beaconConfig = prevBeaconConfig
	})
}

// Copy returns Copy of the config object.
func (c *BeaconChainConfig) Copy() *BeaconChainConfig {
	config, ok := deepcopy.Copy(*c).(BeaconChainConfig)
	if !ok {
		config = *defaultBeaconConfig
	}
	return &config
}<|MERGE_RESOLUTION|>--- conflicted
+++ resolved
@@ -332,15 +332,14 @@
 	beaconConfig = MinimalSpecConfig()
 }
 
-<<<<<<< HEAD
 // UseSchlesiTestnet for beacon chain services.
 func UseSchlesiTestnet() {
 	beaconConfig = SchlesiTestnetConfig()
-=======
+}
+
 // UseE2EConfig for beacon chain services.
 func UseE2EConfig() {
 	beaconConfig = E2ETestConfig()
->>>>>>> 7be89420
 }
 
 // UseMainnetConfig for beacon chain services.
