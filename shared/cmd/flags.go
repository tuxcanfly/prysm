// Package cmd defines the command line flags for the shared utlities.
package cmd

import (
	"github.com/urfave/cli"
)

var (
	// VerbosityFlag defines the logrus configuration.
	VerbosityFlag = cli.StringFlag{
		Name:  "verbosity",
		Usage: "Logging verbosity (debug, info=default, warn, error, fatal, panic)",
		Value: "info",
	}
	// DataDirFlag defines a path on disk.
	DataDirFlag = DirectoryFlag{
		Name:  "datadir",
		Usage: "Data directory for the databases and keystore",
		Value: DirectoryString{DefaultDataDir()},
	}
	// EnableTracingFlag defines a flag to enable p2p message tracing.
	EnableTracingFlag = cli.BoolFlag{
		Name:  "enable-tracing",
		Usage: "Enable request tracing.",
	}
	// TracingProcessNameFlag defines a flag to specify a process name.
	TracingProcessNameFlag = cli.StringFlag{
		Name:  "tracing-process-name",
		Usage: "The name to apply to tracing tag \"process_name\"",
	}
	// TracingEndpointFlag flag defines the http endpoint for serving traces to Jaeger.
	TracingEndpointFlag = cli.StringFlag{
		Name:  "tracing-endpoint",
		Usage: "Tracing endpoint defines where beacon chain traces are exposed to Jaeger.",
		Value: "http://127.0.0.1:14268",
	}
	// TraceSampleFractionFlag defines a flag to indicate what fraction of p2p
	// messages are sampled for tracing.
	TraceSampleFractionFlag = cli.Float64Flag{
		Name:  "trace-sample-fraction",
		Usage: "Indicate what fraction of p2p messages are sampled for tracing.",
		Value: 0.20,
	}
	// DisableMonitoringFlag defines a flag to disable the metrics collection.
	DisableMonitoringFlag = cli.BoolFlag{
		Name:  "disable-monitoring",
		Usage: "Disable monitoring service.",
	}
	// MonitoringPortFlag defines the http port used to serve prometheus metrics.
	MonitoringPortFlag = cli.Int64Flag{
		Name:  "monitoring-port",
		Usage: "Port used to listening and respond metrics for prometheus.",
		Value: 8080,
	}
	// NoDiscovery specifies whether we are running a local network and have no need for connecting
	// to the bootstrap nodes in the cloud
	NoDiscovery = cli.BoolFlag{
		Name:  "no-discovery",
		Usage: "Enable only local network p2p and do not connect to cloud bootstrap nodes.",
	}
	// StaticPeers specifies a set of peers to connect to explicitly.
	StaticPeers = cli.StringSliceFlag{
		Name:  "peer",
		Usage: "Connect with this peer. This flag may be used multiple times.",
	}
	// BootstrapNode tells the beacon node which bootstrap node to connect to
	BootstrapNode = cli.StringFlag{
		Name:  "bootstrap-node",
		Usage: "The address of bootstrap node. Beacon node will connect for peer discovery via DHT",
		Value: "/ip4/35.224.249.2/tcp/30001/p2p/QmQEe7o6hKJdGdSkJRh7WJzS6xrex5f4w2SPR6oWbJNriw",
	}
	// RelayNode tells the beacon node which relay node to connect to.
	RelayNode = cli.StringFlag{
		Name: "relay-node",
		Usage: "The address of relay node. The beacon node will connect to the " +
			"relay node and advertise their address via the relay node to other peers",
		Value: "",
	}
	// P2PPort defines the port to be used by libp2p.
	P2PPort = cli.IntFlag{
		Name:  "p2p-port",
		Usage: "The port used by libp2p.",
		Value: 12000,
	}
	// P2PHost defines the host IP to be used by libp2p.
	P2PHost = cli.StringFlag{
		Name:  "p2p-host-ip",
		Usage: "The IP address advertised by libp2p. This may be used to advertise an external IP.",
		Value: "",
	}
<<<<<<< HEAD
=======
	// P2PPrivKey defines a flag to specify the location of the private key file for libp2p.
	P2PPrivKey = cli.StringFlag{
		Name:  "p2p-priv-key",
		Usage: "The file containing the private key to use in communications with other peers.",
		Value: "",
	}
>>>>>>> fda0310e
	// P2PMaxPeers defines a flag to specify the max number of peers in libp2p.
	P2PMaxPeers = cli.Int64Flag{
		Name:  "p2p-max-peers",
		Usage: "The max number of p2p peers to maintain.",
		Value: 30,
	}
	// P2PWhitelist defines a CIDR subnet to exclusively allow connections.
	P2PWhitelist = cli.StringFlag{
		Name: "p2p-whitelist",
		Usage: "The CIDR subnet for whitelisting peer connections. Example: 192.168.0.0/16 " +
			"would whitelist connections to peers on your local network only. The default " +
			"is to accept all connections.",
	}
	// ClearDB tells the beacon node to remove any previously stored data at the data directory.
	ClearDB = cli.BoolFlag{
		Name:  "clear-db",
		Usage: "Clears any previously stored data at the data directory",
	}
	// LogFormat specifies the log output format.
	LogFormat = cli.StringFlag{
		Name:  "log-format",
		Usage: "Specify log formatting. Supports: text, json, fluentd.",
		Value: "text",
	}
	// MaxGoroutines specifies the maximum amount of goroutines tolerated, before a status check fails.
	MaxGoroutines = cli.Int64Flag{
		Name:  "max-goroutines",
		Usage: "Specifies the upper limit of goroutines running before a status check fails",
		Value: 5000,
	}
	// LogFileName specifies the log output file name.
	LogFileName = cli.StringFlag{
		Name:  "log-file",
		Usage: "Specify log file name, relative or absolute",
	}
)<|MERGE_RESOLUTION|>--- conflicted
+++ resolved
@@ -88,15 +88,12 @@
 		Usage: "The IP address advertised by libp2p. This may be used to advertise an external IP.",
 		Value: "",
 	}
-<<<<<<< HEAD
-=======
 	// P2PPrivKey defines a flag to specify the location of the private key file for libp2p.
 	P2PPrivKey = cli.StringFlag{
 		Name:  "p2p-priv-key",
 		Usage: "The file containing the private key to use in communications with other peers.",
 		Value: "",
 	}
->>>>>>> fda0310e
 	// P2PMaxPeers defines a flag to specify the max number of peers in libp2p.
 	P2PMaxPeers = cli.Int64Flag{
 		Name:  "p2p-max-peers",
