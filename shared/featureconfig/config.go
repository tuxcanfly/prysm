/*
Package featureconfig defines which features are enabled for runtime
in order to selectively enable certain features to maintain a stable runtime.

The process for implementing new features using this package is as follows:
	1. Add a new CMD flag in flags.go, and place it in the proper list(s) var for its client.
	2. Add a condition for the flag in the proper Configure function(s) below.
	3. Place any "new" behavior in the `if flagEnabled` statement.
	4. Place any "previous" behavior in the `else` statement.
	5. Ensure any tests using the new feature fail if the flag isn't enabled.
	5a. Use the following to enable your flag for tests:
	cfg := &featureconfig.Flags{
		VerifyAttestationSigs: true,
	}
	featureconfig.Init(cfg)
	6. Add the string for the flags that should be running within E2E to E2EValidatorFlags
	and E2EBeaconChainFlags.
*/
package featureconfig

import (
	"github.com/prysmaticlabs/prysm/shared/params"
	"github.com/sirupsen/logrus"
	"github.com/urfave/cli"
)

var log = logrus.WithField("prefix", "flags")

// Flags is a struct to represent which features the client will perform on runtime.
type Flags struct {
<<<<<<< HEAD
	CustomGenesisDelay                         uint64 // CustomGenesisDelay signals how long of a delay to set to start the chain.
	MinimalConfig                              bool   // MinimalConfig as defined in the spec.
	WriteSSZStateTransitions                   bool   // WriteSSZStateTransitions to tmp directory.
	InitSyncNoVerify                           bool   // InitSyncNoVerify when initial syncing w/o verifying block's contents.
	SkipBLSVerify                              bool   // Skips BLS verification across the runtime.
	EnableBackupWebhook                        bool   // EnableBackupWebhook to allow database backups to trigger from monitoring port /db/backup.
	PruneEpochBoundaryStates                   bool   // PruneEpochBoundaryStates prunes the epoch boundary state before last finalized check point.
	EnableSnappyDBCompression                  bool   // EnableSnappyDBCompression in the database.
	InitSyncCacheState                         bool   // InitSyncCacheState caches state during initial sync.
	KafkaBootstrapServers                      string // KafkaBootstrapServers to find kafka servers to stream blocks, attestations, etc.
	ProtectProposer                            bool   // ProtectProposer prevents the validator client from signing any proposals that would be considered a slashable offense.
	ProtectAttester                            bool   // ProtectAttester prevents the validator client from signing any attestations that would be considered a slashable offense.
	ProtoArrayForkChoice                       bool   // ProtoArrayForkChoice enables proto array fork choice. Significant improvements over the spec version.
	ForkchoiceAggregateAttestations            bool   // ForkchoiceAggregateAttestations attempts to aggregate attestations before processing in fork choice.
	DisableStrictAttestationPubsubVerification bool   // DisableStrictAttestationPubsubVerification will disabling strict signature verification in pubsub.
=======
	CustomGenesisDelay              uint64 // CustomGenesisDelay signals how long of a delay to set to start the chain.
	MinimalConfig                   bool   // MinimalConfig as defined in the spec.
	WriteSSZStateTransitions        bool   // WriteSSZStateTransitions to tmp directory.
	InitSyncNoVerify                bool   // InitSyncNoVerify when initial syncing w/o verifying block's contents.
	SkipBLSVerify                   bool   // Skips BLS verification across the runtime.
	EnableBackupWebhook             bool   // EnableBackupWebhook to allow database backups to trigger from monitoring port /db/backup.
	PruneEpochBoundaryStates        bool   // PruneEpochBoundaryStates prunes the epoch boundary state before last finalized check point.
	EnableSnappyDBCompression       bool   // EnableSnappyDBCompression in the database.
	InitSyncCacheState              bool   // InitSyncCacheState caches state during initial sync.
	KafkaBootstrapServers           string // KafkaBootstrapServers to find kafka servers to stream blocks, attestations, etc.
	ProtectProposer                 bool   // ProtectProposer prevents the validator client from signing any proposals that would be considered a slashable offense.
	ProtectAttester                 bool   // ProtectAttester prevents the validator client from signing any attestations that would be considered a slashable offense.
	ForkchoiceAggregateAttestations bool   // ForkchoiceAggregateAttestations attempts to aggregate attestations before processing in fork choice.
>>>>>>> 20c649b3

	// DisableForkChoice disables using LMD-GHOST fork choice to update
	// the head of the chain based on attestations and instead accepts any valid received block
	// as the chain head. UNSAFE, use with caution.
	DisableForkChoice bool

	// Cache toggles.
	EnableAttestationCache  bool // EnableAttestationCache; see https://github.com/prysmaticlabs/prysm/issues/3106.
	EnableSSZCache          bool // EnableSSZCache see https://github.com/prysmaticlabs/prysm/pull/4558.
	EnableEth1DataVoteCache bool // EnableEth1DataVoteCache; see https://github.com/prysmaticlabs/prysm/issues/3106.
	EnableSkipSlotsCache    bool // EnableSkipSlotsCache caches the state in skipped slots.
	EnableSlasherConnection bool // EnableSlasher enable retrieval of slashing events from a slasher instance.
	EnableBlockTreeCache    bool // EnableBlockTreeCache enable fork choice service to maintain latest filtered block tree.
}

var featureConfig *Flags

// Get retrieves feature config.
func Get() *Flags {
	if featureConfig == nil {
		return &Flags{}
	}
	return featureConfig
}

// Init sets the global config equal to the config that is passed in.
func Init(c *Flags) {
	featureConfig = c
}

// ConfigureBeaconChain sets the global config based
// on what flags are enabled for the beacon-chain client.
func ConfigureBeaconChain(ctx *cli.Context) {
	complainOnDeprecatedFlags(ctx)
	cfg := &Flags{}
	delay := ctx.GlobalUint64(customGenesisDelayFlag.Name)
	if delay != params.BeaconConfig().MinGenesisDelay {
		log.Warnf("Starting ETH2 with genesis delay of %d seconds", delay)
	}
	cfg.CustomGenesisDelay = delay
	if ctx.GlobalBool(minimalConfigFlag.Name) {
		log.Warn("Using minimal config")
		cfg.MinimalConfig = true
	}
	if ctx.GlobalBool(writeSSZStateTransitionsFlag.Name) {
		log.Warn("Writing SSZ states and blocks after state transitions")
		cfg.WriteSSZStateTransitions = true
	}
	if ctx.GlobalBool(disableForkChoiceUnsafeFlag.Name) {
		log.Warn("UNSAFE: Disabled fork choice for updating chain head")
		cfg.DisableForkChoice = true
	}
	if ctx.GlobalBool(enableAttestationCacheFlag.Name) {
		log.Warn("Enabled unsafe attestation cache")
		cfg.EnableAttestationCache = true
	}
	if ctx.GlobalBool(enableSSZCache.Name) {
		log.Warn("Enabled unsafe ssz cache")
		cfg.EnableSSZCache = true
	}
	if ctx.GlobalBool(enableEth1DataVoteCacheFlag.Name) {
		log.Warn("Enabled unsafe eth1 data vote cache")
		cfg.EnableEth1DataVoteCache = true
	}
	if ctx.GlobalBool(initSyncVerifyEverythingFlag.Name) {
		log.Warn("Initial syncing with verifying all block's content signatures.")
		cfg.InitSyncNoVerify = false
	} else {
		cfg.InitSyncNoVerify = true
	}
	if ctx.GlobalBool(skipBLSVerifyFlag.Name) {
		log.Warn("UNSAFE: Skipping BLS verification at runtime")
		cfg.SkipBLSVerify = true
	}
	if ctx.GlobalBool(enableBackupWebhookFlag.Name) {
		log.Warn("Allowing database backups to be triggered from HTTP webhook.")
		cfg.EnableBackupWebhook = true
	}
	if ctx.GlobalBool(enableSkipSlotsCacheFlag.Name) {
		log.Warn("Enabled skip slots cache.")
		cfg.EnableSkipSlotsCache = true
	}
	if ctx.GlobalString(kafkaBootstrapServersFlag.Name) != "" {
		log.Warn("Enabling experimental kafka streaming.")
		cfg.KafkaBootstrapServers = ctx.GlobalString(kafkaBootstrapServersFlag.Name)
	}
	if ctx.GlobalBool(initSyncCacheStateFlag.Name) {
		log.Warn("Enabled initial sync cache state mode.")
		cfg.InitSyncCacheState = true
	}
	if ctx.GlobalBool(enableSlasherFlag.Name) {
		log.Warn("Enable slasher connection.")
		cfg.EnableSlasherConnection = true
	}
	if ctx.GlobalBool(cacheFilteredBlockTreeFlag.Name) {
		log.Warn("Enabled filtered block tree cache for fork choice.")
		cfg.EnableBlockTreeCache = true
	}
	if ctx.GlobalBool(forkchoiceAggregateAttestations.Name) {
		log.Warn("Enabled fork choice aggregation pre-processing of attestations")
		cfg.ForkchoiceAggregateAttestations = true
	}
<<<<<<< HEAD
	if ctx.GlobalBool(disableStrictAttestationPubsubVerificationFlag.Name) {
		log.Warn("Disabled strict attestation signature verification in pubsub")
		cfg.DisableStrictAttestationPubsubVerification = true
	}
=======
>>>>>>> 20c649b3

	Init(cfg)
}

// ConfigureValidator sets the global config based
// on what flags are enabled for the validator client.
func ConfigureValidator(ctx *cli.Context) {
	complainOnDeprecatedFlags(ctx)
	cfg := &Flags{}
	if ctx.GlobalBool(minimalConfigFlag.Name) {
		log.Warn("Using minimal config")
		cfg.MinimalConfig = true
	}
	if ctx.GlobalBool(protectProposerFlag.Name) {
		log.Warn("Enabled validator proposal slashing protection.")
		cfg.ProtectProposer = true
	}
	if ctx.GlobalBool(protectAttesterFlag.Name) {
		log.Warn("Enabled validator attestation slashing protection.")
		cfg.ProtectAttester = true
	}
	Init(cfg)
}

func complainOnDeprecatedFlags(ctx *cli.Context) {
	for _, f := range deprecatedFlags {
		if ctx.IsSet(f.GetName()) {
			log.Errorf("%s is deprecated and has no effect. Do not use this flag, it will be deleted soon.", f.GetName())
		}
	}
}<|MERGE_RESOLUTION|>--- conflicted
+++ resolved
@@ -28,7 +28,6 @@
 
 // Flags is a struct to represent which features the client will perform on runtime.
 type Flags struct {
-<<<<<<< HEAD
 	CustomGenesisDelay                         uint64 // CustomGenesisDelay signals how long of a delay to set to start the chain.
 	MinimalConfig                              bool   // MinimalConfig as defined in the spec.
 	WriteSSZStateTransitions                   bool   // WriteSSZStateTransitions to tmp directory.
@@ -41,24 +40,9 @@
 	KafkaBootstrapServers                      string // KafkaBootstrapServers to find kafka servers to stream blocks, attestations, etc.
 	ProtectProposer                            bool   // ProtectProposer prevents the validator client from signing any proposals that would be considered a slashable offense.
 	ProtectAttester                            bool   // ProtectAttester prevents the validator client from signing any attestations that would be considered a slashable offense.
-	ProtoArrayForkChoice                       bool   // ProtoArrayForkChoice enables proto array fork choice. Significant improvements over the spec version.
+
 	ForkchoiceAggregateAttestations            bool   // ForkchoiceAggregateAttestations attempts to aggregate attestations before processing in fork choice.
 	DisableStrictAttestationPubsubVerification bool   // DisableStrictAttestationPubsubVerification will disabling strict signature verification in pubsub.
-=======
-	CustomGenesisDelay              uint64 // CustomGenesisDelay signals how long of a delay to set to start the chain.
-	MinimalConfig                   bool   // MinimalConfig as defined in the spec.
-	WriteSSZStateTransitions        bool   // WriteSSZStateTransitions to tmp directory.
-	InitSyncNoVerify                bool   // InitSyncNoVerify when initial syncing w/o verifying block's contents.
-	SkipBLSVerify                   bool   // Skips BLS verification across the runtime.
-	EnableBackupWebhook             bool   // EnableBackupWebhook to allow database backups to trigger from monitoring port /db/backup.
-	PruneEpochBoundaryStates        bool   // PruneEpochBoundaryStates prunes the epoch boundary state before last finalized check point.
-	EnableSnappyDBCompression       bool   // EnableSnappyDBCompression in the database.
-	InitSyncCacheState              bool   // InitSyncCacheState caches state during initial sync.
-	KafkaBootstrapServers           string // KafkaBootstrapServers to find kafka servers to stream blocks, attestations, etc.
-	ProtectProposer                 bool   // ProtectProposer prevents the validator client from signing any proposals that would be considered a slashable offense.
-	ProtectAttester                 bool   // ProtectAttester prevents the validator client from signing any attestations that would be considered a slashable offense.
-	ForkchoiceAggregateAttestations bool   // ForkchoiceAggregateAttestations attempts to aggregate attestations before processing in fork choice.
->>>>>>> 20c649b3
 
 	// DisableForkChoice disables using LMD-GHOST fork choice to update
 	// the head of the chain based on attestations and instead accepts any valid received block
@@ -161,13 +145,10 @@
 		log.Warn("Enabled fork choice aggregation pre-processing of attestations")
 		cfg.ForkchoiceAggregateAttestations = true
 	}
-<<<<<<< HEAD
 	if ctx.GlobalBool(disableStrictAttestationPubsubVerificationFlag.Name) {
 		log.Warn("Disabled strict attestation signature verification in pubsub")
 		cfg.DisableStrictAttestationPubsubVerification = true
 	}
-=======
->>>>>>> 20c649b3
 
 	Init(cfg)
 }
