package detection

import (
	"context"

	"github.com/prysmaticlabs/prysm/slasher/db/kv"
)

// SlashingDetector defines a server implementation of the gRPC Slasher service,
// providing RPC endpoints for retrieving slashing proofs for malicious validators.
type SlashingDetector struct {
<<<<<<< HEAD
	SlasherDB db.Database
=======
	SlasherDB *kv.Store
>>>>>>> 4e89de5a
	Ctx       context.Context
}<|MERGE_RESOLUTION|>--- conflicted
+++ resolved
@@ -9,10 +9,6 @@
 // SlashingDetector defines a server implementation of the gRPC Slasher service,
 // providing RPC endpoints for retrieving slashing proofs for malicious validators.
 type SlashingDetector struct {
-<<<<<<< HEAD
 	SlasherDB db.Database
-=======
-	SlasherDB *kv.Store
->>>>>>> 4e89de5a
 	Ctx       context.Context
 }