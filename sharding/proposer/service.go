--- conflicted
+++ resolved
@@ -3,16 +3,13 @@
 package proposer
 
 import (
-<<<<<<< HEAD
 	"context"
 	"crypto/rand"
 	"math/big"
 
 	"github.com/ethereum/go-ethereum/common"
 	"github.com/ethereum/go-ethereum/core/types"
-=======
 	"github.com/ethereum/go-ethereum/ethdb"
->>>>>>> 2f167c11
 	"github.com/ethereum/go-ethereum/log"
 	"github.com/ethereum/go-ethereum/sharding"
 	"github.com/ethereum/go-ethereum/sharding/mainchain"
@@ -22,26 +19,19 @@
 // in a sharded system. Must satisfy the Service interface defined in
 // sharding/service.go.
 type Proposer struct {
-<<<<<<< HEAD
 	client   *mainchain.SMCClient
 	shardp2p sharding.ShardP2P
 	txpool   sharding.TXPool
-=======
 	client       mainchain.Client
 	shardp2p     sharding.ShardP2P
 	txpool       sharding.TXPool
 	shardChainDb ethdb.Database
->>>>>>> 2f167c11
 }
 
 // NewProposer creates a struct instance of a proposer service.
 // It will have access to a mainchain client, a shardp2p network,
 // and a shard transaction pool.
-<<<<<<< HEAD
-func NewProposer(client *mainchain.SMCClient, shardp2p sharding.ShardP2P, txpool sharding.TXPool) (*Proposer, error) {
-=======
 func NewProposer(client mainchain.Client, shardp2p sharding.ShardP2P, txpool sharding.TXPool, shardChainDb ethdb.Database) (*Proposer, error) {
->>>>>>> 2f167c11
 	// Initializes a  directory persistent db.
 	return &Proposer{client, shardp2p, txpool, shardChainDb}, nil
 }
